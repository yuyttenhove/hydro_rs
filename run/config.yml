--- conflicted
+++ resolved
@@ -7,11 +7,7 @@
 
 snapshots:
   t_between_snaps: 0.05
-<<<<<<< HEAD
   prefix: "KelvinHelmholtz_HLLC_boosted_2D_"
-=======
-  prefix: "sodshock_1D_"
->>>>>>> ad07fc4a
 
 engine:
   t_status: 0.005
@@ -28,11 +24,7 @@
     acceleration: [0., -1., 0.]
 
 hydrodynamics:
-<<<<<<< HEAD
   solver: "HLLC"
-=======
-  solver: "Exact"
->>>>>>> ad07fc4a
   threshold: 2.
 
 space:
